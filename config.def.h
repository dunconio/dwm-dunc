/* See LICENSE file for copyright and license details. */

#define DWM_VERSION_SUFFIX "dunc"

#define DWM_REVISION	"0"

#define WRAP_LENGTH		80		//	Wrap lines when printing supported json parameter details;

#if PATCH_LOG_DIAGNOSTICS
static const unsigned int log_ev_no_root	= 1;		// ignore root events in logdiagnostics_event();
#endif // PATCH_LOG_DIAGNOSTICS

#if PATCH_ALTTAB
/* alt-tab configuration */
static const char *monnumf = "[mon:%s] ";			// format of a monitor number identifier
static const unsigned int tabModKey 		= 0x40;	/* if this key is hold the alt-tab functionality stays acitve. This key must be the same as key that is used to active functin altTabStart `*/
static const unsigned int tabModBackKey		= 0x32;	/* if this key is hold the alt-tab functionality reverses direction. */
static const unsigned int tabCycleClassKey	= 0x31;	/* if this key is hit the alt-tab program moves one position forward in clients stack of the same class. */
static const unsigned int tabCycleKey 		= 0x17;	/* if this key is hit the alt-tab program moves one position forward in clients stack. This key must be the same as key that is used to active functin altTabStart */
static const unsigned int tabEndKey 		= 0x9;	/* if this key is hit the while you're in the alt-tab mode, you'll be returned to previous state (alt-tab mode turned off and your window of origin will be selected) */
static       unsigned int tabPosY 			= 1;	/* tab position on Y axis, 0 = bottom, 1 = centre, 2 = top */
static       unsigned int tabPosX 			= 1;	/* tab position on X axis, 0 = left, 1 = centre, 2 = right */
static 	     unsigned int tabMaxW 			= 600;	/* tab menu width */
static 	     unsigned int tabMaxH 			= 400;	/* tab menu maximum height */
static       unsigned int tabBW				= 4;	// default tab menu border width;
static       unsigned int tabTextAlign		= 0;	// default tab menu text alignment, 0 = left, 1 = centre, 2 = right;
static    unsigned int tabMenuNoCentreAlign	= 1;	// a centred WinTitle element will have a left-aligned dropdown;
static              float tabMenuVertFactor	= 1/3.0f;	// vertical padding scale factor for popup menu items;
static       unsigned int tabMenuVertGap	= 0;		// add vertical padding gap to popup menu items;
#if PATCH_ALTTAB_HIGHLIGHT
static               Bool tabHighlight      = True;	// highlight clients during switching;
#endif // PATCH_ALTTAB_HIGHLIGHT
#if PATCH_FLAG_HIDDEN
static               char *tabHidden		= "[Hidden]";	// string to append/prepend to hidden clients in the alt-tab switcher;
#endif // PATCH_FLAG_HIDDEN
#endif // PATCH_ALTTAB

#if PATCH_BORDERLESS_SOLITARY_CLIENTS
static Bool borderless_solitary = True;
#endif // PATCH_BORDERLESS_SOLITARY_CLIENTS

#if PATCH_HIDE_VACANT_TAGS
static Bool hidevacant = True;
#endif // PATCH_HIDE_VACANT_TAGS

#if PATCH_CLIENT_INDICATORS
static         Bool client_ind				= True;
static unsigned int client_ind_size			= 3;
static          int client_ind_top			= -1;	// -1 will cause client_ind_top to match topbar;
#endif // PATCH_CLIENT_INDICATORS

#if PATCH_TERMINAL_SWALLOWING
static Bool terminal_swallowing = True;
#endif // PATCH_TERMINAL_SWALLOWING

static Bool urgency = True;					// allow urgency flags and show urgency visually;

#if PATCH_MIRROR_LAYOUT
static Bool mirror_layout	= False;		// allow switching of master area and stack area for applicable layouts;
#endif // PATCH_MIRROR_LAYOUT

#if PATCH_MOUSE_POINTER_HIDING
static Bool cursorautohide	 = False;		// global setting, can be overridden per monitor, per tag, and per client rule;
static Bool cursorhideonkeys = False;		// global setting, can be overridden per monitor, per tag, and per client rule;
static unsigned int cursortimeout = 0;		// seconds, 0 to disable
#endif // PATCH_MOUSE_POINTER_HIDING

#if PATCH_MOUSE_POINTER_WARPING
#if PATCH_MOUSE_POINTER_WARPING_SMOOTH
static Bool mousewarp_smoothly = True;		// may want to disable smooth warping for non-local display/manager;
#endif // PATCH_MOUSE_POINTER_WARPING_SMOOTH
static Bool mousewarp_disable = False;
#endif // PATCH_MOUSE_POINTER_WARPING

#if PATCH_FLAG_FAKEFULLSCREEN
static Bool fakefullscreen_by_default = False;
#endif // PATCH_FLAG_FAKEFULLSCREEN

#if PATCH_SHOW_DESKTOP
static char *desktopsymbol = "Desktop";			// replace the layout symbol when desktop is showing;
static Bool showdesktop = True;
#if PATCH_SHOW_DESKTOP_BUTTON
static char *showdesktop_button = "💻";
#endif // PATCH_SHOW_DESKTOP_BUTTON
#if PATCH_SHOW_DESKTOP_UNMANAGED
static Bool showdesktop_unmanaged = True;
#endif // PATCH_SHOW_DESKTOP_UNMANAGED
#if PATCH_SHOW_DESKTOP_ONLY_WHEN_ACTIVE
static Bool showdesktop_when_active	= True;
#endif // PATCH_SHOW_DESKTOP_ONLY_WHEN_ACTIVE
#if PATCH_SHOW_DESKTOP_WITH_FLOATING
static Bool showdesktop_floating = True;
#endif // PATCH_SHOW_DESKTOP_WITH_FLOATING
#endif // PATCH_SHOW_DESKTOP

#if PATCH_MOVE_FLOATING_WINDOWS
#define MOVE_FLOATING_STEP		20
#define MOVE_FLOATING_STEP_BIG	100
#endif // PATCH_MOVE_FLOATING_WINDOWS

#if PATCH_WINDOW_ICONS
#if PATCH_WINDOW_ICONS_ON_TAGS
static Bool showiconsontags = True;			// show window icons on tags;
#endif // PATCH_WINDOW_ICONS_ON_TAGS
#if PATCH_WINDOW_ICONS_DEFAULT_ICON
// define default icon for clients without icons;
static char *default_icon = "";
#if PATCH_SHOW_DESKTOP
static char *desktop_icon = "";
#endif // PATCH_SHOW_DESKTOP
#endif // PATCH_WINDOW_ICONS_DEFAULT_ICON
#endif // PATCH_WINDOW_ICONS

/* appearance */
static       unsigned int borderpx		= 3;        /* border pixel of windows */
static       unsigned int titleborderpx	= 6;        /* border pixel of WinTitle bar element when monitor is active but no client is */
static const unsigned int snap			= 32;       /* snap pixel */

#if PATCH_VANITY_GAPS
static       Bool defgaps           = True;		/* vanity gaps on/off by default */
static       unsigned int gappih    = 7;        /* horiz inner gap between windows */
static       unsigned int gappiv    = 7;        /* vert inner gap between windows */
static       unsigned int gappoh    = 8;        /* horiz outer gap between windows and screen edge */
static       unsigned int gappov    = 8;        /* vert outer gap between windows and screen edge */
static       int smartgaps          = 1;        /* 1 means no outer gap when there is only one window */
#endif // PATCH_VANITY_GAPS
#if PATCH_SYSTRAY
static                int systraypinning = -1;  /* pin systray to monitor, or -1 for sloppy systray follows selected monitor */
static       unsigned int systrayonleft  = 1;   /* 0: systray in the right corner, >0: systray on left of status text */
static       unsigned int systrayspacing = 0;   /* systray spacing */
static const int systraypinningfailfirst = 1;   /* 1: if pinning fails, display systray on the first monitor, 0: display systray on the last monitor*/
static                int showsystray    = 1;   /* 0 means no systray */
#endif // PATCH_SYSTRAY
static const Bool showbar           = True;
static        int topbar            = 1;        /* 0 means bottom bar */
#if PATCH_FOCUS_BORDER || PATCH_FOCUS_PIXEL
static       unsigned int fh        = 5;        /* focus window height */
#endif // PATCH_FOCUS_BORDER || PATCH_FOCUS_PIXEL
#if PATCH_FOCUS_BORDER
static       unsigned int fbpos		= FOCUS_BORDER_N;
#elif PATCH_FOCUS_PIXEL
static       unsigned int fppos		= FOCUS_PIXEL_SE;
#endif // PATCH_FOCUS_BORDER || PATCH_FOCUS_PIXEL
#if PATCH_WINDOW_ICONS
static       unsigned int iconsize     = 16;	// icon size;
#if PATCH_ALTTAB
static       unsigned int iconsize_big = 64;	// big icon size;
#endif // PATCH_ALTTAB
static       unsigned int iconspacing  = 5;		// space between icon and title;
#endif // PATCH_WINDOW_ICONS

#if PATCH_CLIENT_OPACITY
static         Bool opacityenabled  = True;
static       double activeopacity   = 1.0f;     /* Window opacity when it's focused (0 <= opacity <= 1) */
static       double inactiveopacity = 0.9f;     /* Window opacity when it's inactive (0 <= opacity <= 1) */
#endif // PATCH_CLIENT_OPACITY

static const int focusedontoptiled  = 0;        /* 1 means focused tile client is always shown on top of floating windows */
static       Bool viewontag         = True;     /* Switch view on tag switch */
//static const char *fonts[]          = { "MesloLGS Nerd Font Mono:size=12:style=Nomral" };
static const char *fonts[]          = { "monospace:size=10" };
//static const char *monofonts[]      = { "MesloLGS Nerd Font Mono:size=10:style=Nomral" };
static const char dmenufont[]       = "monospace:size=10";
//static       char col_grey0[]       = "#101010";
static       char col_grey1[]       = "#222222";
//static       char col_grey2[]       = "#444444";
static       char col_grey3[]       = "#bbbbbb";
//static       char col_grey4[]       = "#eeeeee";
//static       char col_cyan[]        = "#005577";
static       char col_violet[]      = "#7a0aa3";
static       char col_violet2[]     = "#b32be5";
static       char col_white[]		= "#ffffffff";
static       char col_black[]		= "#000000ff";
static       char col_gold[]		= "#e6af38";
//static       char col_bright_gold[] = "#ffd30f";
static       char col_yellow[]		= "#ffff00";
static       char col_normbg[]		= "#222222d0";
static       char col_normbdr[]		= "#000000a0";

// colours can be of the form #rgb, #rrggbb, #rrggbbaa, or X colours by name;
static char *colours[][3] = {
	/*              	fg			bg				border   */
	[SchemeNorm]    = {	col_grey3,	col_normbg,		col_normbdr	},
	[SchemeSel]     = {	col_white,	col_violet,		col_violet2	},
	#if PATCH_TWO_TONE_TITLE
	[SchemeSel2]    = {	col_white,	col_normbg,		col_violet2	},
	#endif // PATCH_TWO_TONE_TITLE
	[SchemeTabNorm] = {	col_grey3,	col_grey1,		"#000000d0"	},
	[SchemeTabSel]  = {	col_white,	col_violet,		col_violet	},
	[SchemeTabUrg]  = {	col_grey1,	col_gold,		col_gold	},
	[SchemeUrg]     = {	col_grey1,	"#e6af38d0",	col_gold	},
	#if PATCH_FLAG_HIDDEN || PATCH_SHOW_DESKTOP
	[SchemeHide]    = {	col_white,	"#777777d0",	"#a0ffa080"	},
	#endif // PATCH_FLAG_HIDDEN || PATCH_SHOW_DESKTOP
	#if PATCH_FLAG_HIDDEN
	[SchemeTabHide] = {	col_white,	"#777777",		"#a0ffa0ff"	},
	#endif // PATCH_FLAG_HIDDEN
	#if PATCH_TORCH
	[SchemeTorch]   = {	col_black,	col_yellow,		col_yellow	},
	#endif // PATCH_TORCH
	#if PATCH_COLOUR_BAR
	[SchemeTagBar]	= { col_grey3,	col_normbg,		col_normbdr },
	[SchemeTagBarSel]={ NULL, NULL, NULL },
	[SchemeLayout]  = {	NULL, NULL, NULL },
	[SchemeTitle]	= { col_grey3,	col_normbg,		col_normbdr },
	[SchemeTitleSel]= { NULL, NULL, NULL },
	[SchemeStatus]	= { col_grey3,	col_normbg,		col_normbdr },
	#endif // PATCH_COLOUR_BAR
	#if PATCH_RAINBOW_TAGS
	// Border not used for rainbow tags;
	[SchemeTag1]	= {	col_white,	"#ff0000",		col_black	},
	[SchemeTag2]	= {	col_black,	"#ff8000",		col_black	},
	[SchemeTag3]	= {	col_black,	"#ffe020",		col_black	},
	[SchemeTag4]	= {	col_black,	"#40a020",		col_black	},
	[SchemeTag5]	= {	col_black,	"#00ff40",		col_black	},
	[SchemeTag6]	= {	col_white,	"#4040ff",		col_black	},
	[SchemeTag7]	= {	col_white,	"#2020a0",		col_black	},
	[SchemeTag8]	= {	col_white,	"#800080",		col_black	},
	[SchemeTag9]	= {	col_black,	"#c020c0",		col_black	},
	#endif // PATCH_RAINBOW_TAGS
	#if PATCH_STATUSCMD
	#if PATCH_STATUSCMD_COLOURS
	[SchemeStatC1]	= { "#e62222",	col_normbg,		col_normbdr },
	[SchemeStatC2]	= { "#731111",	col_normbg,		col_normbdr },
	[SchemeStatC3]	= { "#ff8000",	col_normbg,		col_normbdr },
	[SchemeStatC4]	= { "#a06000",	col_normbg,		col_normbdr },
	[SchemeStatC5]	= { "#cccc1d",	col_normbg,		col_normbdr },
	[SchemeStatC6]	= { "#8f8f15",	col_normbg,		col_normbdr },
	[SchemeStatC7]	= { "#32b699",	col_normbg,		col_normbdr },
	[SchemeStatC8]	= { "#24846f",	col_normbg,		col_normbdr },
	[SchemeStatC9]	= { "#e3ae20",	col_normbg,		col_normbdr },
	[SchemeStatC10]	= { "#a5e12e",	col_normbg,		col_normbdr },
	[SchemeStatC11]	= { "#e1e12e",	col_normbg,		col_normbdr },
	[SchemeStatC12]	= { "#8099fe",	col_normbg,		col_normbdr },
	[SchemeStatC13]	= { "#ad80fe",	col_normbg,		col_normbdr },
	[SchemeStatC14]	= { "#66d8ee",	col_normbg,		col_normbdr },
	[SchemeStatC15]	= { "#f7f7f1",	col_normbg,		col_normbdr },
	[SchemeStatusCmd] = { col_grey3, col_normbg,	col_normbdr	},
	#endif // PATCH_STATUSCMD_COLOURS
	#if PATCH_STATUSCMD_NONPRINTING
	[SchemeStatCNP] = { col_normbg, col_normbg,		col_normbdr	},
	#endif // PATCH_STATUSCMD_NONPRINTING
	#endif // PATCH_STATUSCMD
};

/* tagging */
static char *tags[] = { "1", "2", "3", "4", "5", "6", "7", "8", "9" };
//static char *tags[] = { "󾠮", "󾠯", "󾠰", "󾠱", "󾠲", "󾠳", "󾠴", "󾠵", "󾠶" };

#if PATCH_SHOW_MASTER_CLIENT_ON_TAG
static int showmaster = 1;				// show master client on tag bar;
static char *ptagf = "[%s %s]";	// format of a tag label
static char *etagf = "[%s]";		// format of an empty tag
static int lcaselbl = 1;				// 1 means make tag label lowercase
static int reverselbl = 0;				// 1 means reverse the order for ptagf;
#endif // PATCH_SHOW_MASTER_CLIENT_ON_TAG

/* layout(s) */
static const float mfact     = 0.65; /* factor of master area size [0.05..0.95] */
static const int nmaster     = 1;    /* number of clients in master area */
static const int resizehints = 0;    /* 1 means respect size hints in tiled resizals */

#define FORCE_VSPLIT 1  /* nrowgrid layout: force two clients to always split vertically */
#include "vanitygaps.h"

#include "descriptions.h"

static unsigned int title_align = 0;	// active client title alignement: 0=left, 1=centre, 2=right;
static unsigned int barlayout[] = {
	TagBar,
	LtSymbol,
	WinTitle,
	StatusText,
	#if PATCH_SHOW_DESKTOP
	#if PATCH_SHOW_DESKTOP_BUTTON
	ShowDesktop,
	#endif // PATCH_SHOW_DESKTOP_BUTTON
	#endif // PATCH_SHOW_DESKTOP
};

static const Layout layouts[] = {
	/* symbol     arrange function */
	{ "[]=",      tile },    /* first entry is default */
	{ "[M]",      monocle },
	#if PATCH_LAYOUT_SPIRAL
	{ "[@]",      spiral },
	#endif // PATCH_LAYOUT_SPIRAL
	#if PATCH_LAYOUT_DWINDLE
	{ "[\\]",     dwindle },
	#endif // PATCH_LAYOUT_DWINDLE
	#if PATCH_LAYOUT_DECK
	{ "D[]",      deck },
	#endif // PATCH_LAYOUT_DECK
	#if PATCH_LAYOUT_BSTACK
	{ "TTT",      bstack },
	#endif // PATCH_LAYOUT_BSTACK
	#if PATCH_LAYOUT_BSTACKHORIZ
	{ "===",      bstackhoriz },
	#endif // PATCH_LAYOUT_BSTACKHORIZ
	#if PATCH_LAYOUT_GRID
	{ "HHH",      grid },
	#endif // PATCH_LAYOUT_GRID
	#if PATCH_LAYOUT_NROWGRID
	{ "###",      nrowgrid },
	#endif // PATCH_LAYOUT_NROWGRID
	#if PATCH_LAYOUT_HORIZGRID
	{ "---",      horizgrid },
	#endif // PATCH_LAYOUT_HORIZGRID
	#if PATCH_LAYOUT_GAPLESSGRID
	{ ":::",      gaplessgrid },
	#endif // PATCH_LAYOUT_GAPLESSGRID
	#if PATCH_LAYOUT_CENTREDMASTER
	{ "|M|",      centredmaster },
	#endif // PATCH_LAYOUT_CENTREDMASTER
	#if PATCH_LAYOUT_CENTREDFLOATINGMASTER
	{ ">M>",      centredfloatingmaster },
	#endif // PATCH_LAYOUT_CENTREDFLOATINGMASTER
	{ "><>",      NULL },    /* no layout function means floating behavior */
	{ NULL,       NULL },
};

#if PATCH_IPC
//static const char *socketpath = "${XDG_RUNTIME_DIR}/dwm/dwm.sock";	// sometimes we can't expand this - possibly not getting environment every time;
static const char *socketpath = "/tmp/dwm.sock";
static IPCCommand ipccommands[] = {
	IPCCOMMAND(  activate,            1,      {ARG_TYPE_STR}    ),
	IPCCOMMAND(  clearurgency,        1,      {ARG_TYPE_NONE}   ),
	#if PATCH_TERMINAL_SWALLOWING
	IPCCOMMAND(  enabletermswallow,   1,      {ARG_TYPE_UINT}   ),
	#endif // PATCH_TERMINAL_SWALLOWING
	IPCCOMMAND(  enableurgency,       1,      {ARG_TYPE_UINT}   ),
	IPCCOMMAND(  focusmon,            1,      {ARG_TYPE_SINT}   ),
	IPCCOMMAND(  focusstack,          1,      {ARG_TYPE_SINT}   ),
	IPCCOMMAND(  incnmaster,          1,      {ARG_TYPE_SINT}   ),
	IPCCOMMAND(  killclient,          1,      {ARG_TYPE_SINT}   ),
	#if PATCH_LOG_DIAGNOSTICS
	IPCCOMMAND(  logdiagnostics,      1,      {ARG_TYPE_UINT}   ),
	#endif // PATCH_LOG_DIAGNOSTICS
	IPCCOMMAND(  reload,              1,      {ARG_TYPE_NONE}   ),
//	IPCCOMMAND(  setlayoutsafe,       1,      {ARG_TYPE_PTR}    ),
	IPCCOMMAND(  setmfact,            1,      {ARG_TYPE_FLOAT}  ),
	IPCCOMMAND(  tag,                 1,      {ARG_TYPE_UINT}   ),
	IPCCOMMAND(  tagmon,              1,      {ARG_TYPE_UINT}   ),
	IPCCOMMAND(  togglefloating,      1,      {ARG_TYPE_NONE}   ),
	IPCCOMMAND(  toggletag,           1,      {ARG_TYPE_UINT}   ),
	IPCCOMMAND(  toggleview,          1,      {ARG_TYPE_UINT}   ),
	IPCCOMMAND(  view,                1,      {ARG_TYPE_UINT}   ),
	IPCCOMMAND(  quit,                1,      {ARG_TYPE_NONE}   ),
	IPCCOMMAND(  zoom,                1,      {ARG_TYPE_NONE}   ),
};
#endif // PATCH_IPC

/* key definitions */
#define MODKEY Mod4Mask
//#define MODKEY Mod1Mask
#define TAGKEYS(KEY,TAG,TAGNAME) \
	{ MODKEY,                       KEY,      view,           {.ui = 1 << TAG}, "View tag "TAGNAME }, \
	{ MODKEY|ControlMask,           KEY,      toggleview,     {.ui = 1 << TAG}, "Toggle view tag "TAGNAME }, \
	{ MODKEY|ShiftMask,             KEY,      tag,            {.ui = 1 << TAG}, "Apply tag "TAGNAME" to client" }, \
	{ MODKEY|ControlMask|ShiftMask, KEY,      toggletag,      {.ui = 1 << TAG}, "Toggle tag "TAGNAME" to client" },

/* helper for spawning shell commands in the pre dwm-5.0 fashion */
#define SHCMD(cmd) { .v = (const char*[]){ "/bin/bash", "-c", cmd, NULL } }

#if PATCH_STATUSCMD
#define STATUSBAR "dwmblocks"
#endif // PATCH_STATUSCMD

/* commands */
static char dmenumon[2] = "0"; /* component of dmenucmd, manipulated in spawn() */
static const char *dmenucmd[] = { "dmenu_run", "-m", dmenumon, "-fn", dmenufont, "-nb", col_grey1, "-nf", col_grey3, "-sb", col_violet, "-sf", col_white, NULL };
//static const char *termcmd[]  = { "konsole", NULL };

static const Key keys[] = {
	/* modifier                     key        function        argument */
// general client functions;
	{ MODKEY,                       XK_j,      focusstack,     {.i = +1 }, DESCRIPTION_FOCUSSTACK_FORWARD },
	{ MODKEY,                       XK_k,      focusstack,     {.i = -1 }, DESCRIPTION_FOCUSSTACK_BACKWARD },
	{ Mod1Mask,                     XK_Escape, focusstack,     {.i = +1 }, DESCRIPTION_FOCUSSTACK_FORWARD },
	{ Mod1Mask|ShiftMask,           XK_Escape, focusstack,     {.i = -1 }, DESCRIPTION_FOCUSSTACK_BACKWARD },
#if PATCH_FLAG_HIDDEN
	{ MODKEY,                      XK_Scroll_Lock,hidewin,     {.ui = 0 }, DESCRIPTION_HIDE_CLIENT },
	{ MODKEY|ShiftMask,            XK_Scroll_Lock,hidewin,     {.ui = 1 }, DESCRIPTION_HIDE_CLIENT_OTHERS },
	{ MODKEY|ControlMask|ShiftMask,XK_Scroll_Lock,unhidewin,   {0}, DESCRIPTION_UNHIDE_CLIENTS },
#endif // PATCH_FLAG_HIDDEN
	{ MODKEY,                       XK_Left,   focusmon,       {.i = -1 }, DESCRIPTION_FOCUSMON_BACKWARD },
	{ MODKEY,                       XK_Right,  focusmon,       {.i = +1 }, DESCRIPTION_FOCUSMON_FORWARD },
	{ MODKEY|ShiftMask,             XK_Escape, focusmon,       {.i = -1 }, DESCRIPTION_FOCUSMON_BACKWARD },
	{ MODKEY,                       XK_Escape, focusmon,       {.i = +1 }, DESCRIPTION_FOCUSMON_FORWARD },
	{ MODKEY|ShiftMask,             XK_KP_Enter,swapmon,       {.ui = 1 }, DESCRIPTION_SWAP_VIEW_1 },
	{ MODKEY|ShiftMask,             XK_KP_Subtract,viewactiveprev, {.ui = 1 }, DESCRIPTION_VIEWACTIVE_PREV_1 },
	{ MODKEY|ShiftMask,             XK_KP_Add, viewactivenext, {.ui = 1 }, DESCRIPTION_VIEWACTIVE_NEXT_1 },
#if PATCH_EXTERNAL_WINDOW_ACTIVATION
	{ Mod1Mask,                     XK_space,  window_switcher,SHCMD("rofi -show window >/dev/null 2>&1"), DESCRIPTION_WINDOW_SWITCHER },
#endif // PATCH_EXTERNAL_WINDOW_ACTIVATION
	{ MODKEY|ControlMask|ShiftMask, XK_s,      rescan,         {0}, DESCRIPTION_RESCAN },
	{ MODKEY,                       XK_u,      clearurgency,   {0}, DESCRIPTION_CLEAR_URGENCY },

// layout functions;
	{ MODKEY|ShiftMask,				XK_t,      setlayout,      {.v = "[]="}, DESCRIPTION_SETLAYOUT_TILED },
#if PATCH_LAYOUT_BSTACKHORIZ
	{ MODKEY|ShiftMask,				XK_h,      setlayout,      {.v = "==="}, DESCRIPTION_SETLAYOUT_BSTACKHORIZ },
#endif // PATCH_LAYOUT_BSTACKHORIZ
<<<<<<< HEAD
	{ MODKEY|ShiftMask,				XK_m,      setlayout,      {.v = "[M]"} },
	{ MODKEY,                       XK_space,  setlayout,      {0} },
	{ MODKEY|ShiftMask,             XK_space,  togglefloating, {0} },
	{ MODKEY,                       XK_Left,   focusmon,       {.i = -1 } },
	{ MODKEY,                       XK_Right,  focusmon,       {.i = +1 } },
	{ MODKEY|ShiftMask,             XK_Escape, focusmon,       {.i = -1 } },
	{ MODKEY,                       XK_Escape, focusmon,       {.i = +1 } },
	{ MODKEY|ShiftMask,             XK_Left,   tagmon,         {.i = -1 } },
	{ MODKEY|ShiftMask,             XK_Right,  tagmon,         {.i = +1 } },
	TAGKEYS(                        XK_1,                      0)
	TAGKEYS(                        XK_2,                      1)
	TAGKEYS(                        XK_3,                      2)
	TAGKEYS(                        XK_4,                      3)
	TAGKEYS(                        XK_5,                      4)
	TAGKEYS(                        XK_6,                      5)
	TAGKEYS(                        XK_7,                      6)
	TAGKEYS(                        XK_8,                      7)
	TAGKEYS(                        XK_9,                      8)
	#if DEBUGGING
	{ MODKEY|ShiftMask|ControlMask, XK_a,      toggledebug,    {0} },
	#endif // DEBUGGING
	{ MODKEY|ShiftMask|ControlMask, XK_q,      quit,           {0} },
	{ MODKEY|ShiftMask|ControlMask|Mod1Mask, XK_m,    spawn,   SHCMD("bash $XDG_RUNTIME_DIR/dwm/pactl-mute-audio.sh -r")},
	{ MODKEY|ShiftMask|ControlMask|Mod1Mask, XK_l,    spawn,   SHCMD("touch $XDG_RUNTIME_DIR/dwm/dwm.quit; kill $(pidof dwm.running)")},
	{ MODKEY|ShiftMask|ControlMask|Mod1Mask, XK_Home, spawn,   SHCMD("touch $XDG_RUNTIME_DIR/dwm/dwm.restart; kill $(pidof dwm.running);")},
	{ MODKEY|ShiftMask|ControlMask|Mod1Mask, XK_End,  spawn,   SHCMD("touch $XDG_RUNTIME_DIR/dwm/dwm.shutdown; kill $(pidof dwm.running);")},
	{ MODKEY|ShiftMask|ControlMask, XK_Escape, spawn,          SHCMD("xkill >/dev/null 2>&1")},
	{ MODKEY|ShiftMask|ControlMask|Mod1Mask, XK_Escape, reload,{0} },
=======
	{ MODKEY|ShiftMask,				XK_m,      setlayout,      {.v = "[M]"}, DESCRIPTION_SETLAYOUT_MONOCLE },
	{ MODKEY,                       XK_space,  setlayout,      {0}, DESCRIPTION_SWAP_LAYOUT },
	{ MODKEY|ControlMask,			XK_comma,  cyclelayout,    {.i = -1 }, DESCRIPTION_SETLAYOUT_BACKWARD },
	{ MODKEY|ControlMask,           XK_period, cyclelayout,    {.i = +1 }, DESCRIPTION_SETLAYOUT_FORWARD },

// tiling topology
	{ MODKEY,                       XK_i,      incnmaster,     {.i = +1 }, DESCRIPTION_NMASTER_INCREASE },
	{ MODKEY,                       XK_d,      incnmaster,     {.i = -1 }, DESCRIPTION_NMASTER_DECREASE },
	{ MODKEY,                       XK_h,      setmfact,       {.f = -0.05}, DESCRIPTION_MFACT_DECREASE_5PC },
	{ MODKEY|ControlMask,           XK_h,      setmfact,       {.f = -0.01}, DESCRIPTION_MFACT_DECREASE_1PC },
	{ MODKEY,                       XK_l,      setmfact,       {.f = +0.05}, DESCRIPTION_MFACT_INCREASE_5PC },
	{ MODKEY|ControlMask,           XK_l,      setmfact,       {.f = +0.01}, DESCRIPTION_MFACT_INCREASE_1PC },
	{ MODKEY|ControlMask,           XK_j,      setmfact,       {.f =  0.00}, DESCRIPTION_MFACT_RESET },
#if PATCH_CFACTS
	{ MODKEY|ShiftMask|ControlMask, XK_h,      setcfact,       {.f = -0.25}, DESCRIPTION_CFACT_DECREASE },
	{ MODKEY|ShiftMask|ControlMask, XK_l,      setcfact,       {.f = +0.25}, DESCRIPTION_CFACT_INCREASE },
	{ MODKEY|ShiftMask|ControlMask, XK_j,      setcfact,       {.f =  0.00}, DESCRIPTION_CFACT_RESET },
#endif // PATCH_CFACTS
	{ MODKEY,                       XK_Return, zoom,           {0}, DESCRIPTION_ZOOM },
	{ MODKEY,                       XK_KP_Enter,zoom,          {0}, DESCRIPTION_ZOOM },
	{ MODKEY|ShiftMask,             XK_Left,   tagmon,         {.i = -1 }, DESCRIPTION_TAGMON_BACKWARD },
	{ MODKEY|ShiftMask,             XK_Right,  tagmon,         {.i = +1 }, DESCRIPTION_TAGMON_FORWARD },
>>>>>>> db69c609
/* extra functionality from patches */

#if PATCH_LOG_DIAGNOSTICS
	{ MODKEY|ControlMask|ShiftMask, XK_d,      logdiagnostics, {0}, DESCRIPTION_LOG_DIAGNOSTICS },
	{ MODKEY|ControlMask|ShiftMask|Mod1Mask, XK_d, spawn,          SHCMD("bash $XDG_RUNTIME_DIR/dwm/dwm-log.sh"), DESCRIPTION_LOG_SHOW },
	{ MODKEY|ControlMask|ShiftMask|Mod1Mask, XK_d, logdiagnostics, {.ui = 1}, DESCRIPTION_LOG_DIAGNOSTICS_ALL },
#endif // PATCH_LOG_DIAGNOSTICS
	{ MODKEY|ControlMask|ShiftMask, XK_r,      logrules,       {0}, DESCRIPTION_LOG_RULES_FLAT },	// for debugging
	{ MODKEY|ControlMask|ShiftMask|Mod1Mask, XK_r, logrules,   {.ui = 1}, DESCRIPTION_LOG_RULES },	// for debugging
#if PATCH_CLIENT_OPACITY
	{ MODKEY,                       XK_equal,  changefocusopacity,   {.f = +0.025}, DESCRIPTION_OPACITY_ACTIVE_INCREASE },
	{ MODKEY,                       XK_minus,  changefocusopacity,   {.f = -0.025}, DESCRIPTION_OPACITY_ACTIVE_DECREASE },
	{ MODKEY|ShiftMask,             XK_equal,  changeunfocusopacity, {.f = +0.025}, DESCRIPTION_OPACITY_INACTIVE_INCREASE },
	{ MODKEY|ShiftMask,             XK_minus,  changeunfocusopacity, {.f = -0.025}, DESCRIPTION_OPACITY_INACTIVE_DECREASE },
#endif // PATCH_CLIENT_OPACITY
#if PATCH_VANITY_GAPS
	{ MODKEY|ControlMask,           XK_0,      togglegaps,     {0}, DESCRIPTION_GAPS_TOGGLE },
	{ MODKEY|ControlMask|ShiftMask, XK_0,      defaultgaps,    {0}, DESCRIPTION_GAPS_DEFAULT },
	{ MODKEY|ControlMask,           XK_u,      incrgaps,       {.i = +1 }, DESCRIPTION_GAPS_ALL_INCREASE },
	{ MODKEY|ControlMask|ShiftMask, XK_u,      incrgaps,       {.i = -1 }, DESCRIPTION_GAPS_ALL_DECREASE },
	{ MODKEY|ControlMask,           XK_i,      incrigaps,      {.i = +1 }, DESCRIPTION_GAPS_ALL_INNER_INCREASE },
	{ MODKEY|ControlMask|ShiftMask, XK_i,      incrigaps,      {.i = -1 }, DESCRIPTION_GAPS_ALL_INNER_DECREASE },
	{ MODKEY|ControlMask,           XK_o,      incrogaps,      {.i = +1 }, DESCRIPTION_GAPS_ALL_OUTER_INCREASE },
	{ MODKEY|ControlMask|ShiftMask, XK_o,      incrogaps,      {.i = -1 }, DESCRIPTION_GAPS_ALL_OUTER_DECREASE },
	{ MODKEY|ControlMask,           XK_6,      incrihgaps,     {.i = +1 }, DESCRIPTION_GAPS_HORIZ_INNER_INCREASE },
	{ MODKEY|ControlMask|ShiftMask, XK_6,      incrihgaps,     {.i = -1 }, DESCRIPTION_GAPS_HORIZ_INNER_DECREASE },
	{ MODKEY|ControlMask,           XK_7,      incrivgaps,     {.i = +1 }, DESCRIPTION_GAPS_VERT_INNER_INCREASE },
	{ MODKEY|ControlMask|ShiftMask, XK_7,      incrivgaps,     {.i = -1 }, DESCRIPTION_GAPS_VERT_INNER_DECREASE },
	{ MODKEY|ControlMask,           XK_8,      incrohgaps,     {.i = +1 }, DESCRIPTION_GAPS_HORIZ_OUTER_INCREASE },
	{ MODKEY|ControlMask|ShiftMask, XK_8,      incrohgaps,     {.i = -1 }, DESCRIPTION_GAPS_HORIZ_OUTER_DECREASE },
	{ MODKEY|ControlMask,           XK_9,      incrovgaps,     {.i = +1 }, DESCRIPTION_GAPS_VERT_OUTER_INCREASE },
	{ MODKEY|ControlMask|ShiftMask, XK_9,      incrovgaps,     {.i = -1 }, DESCRIPTION_GAPS_VERT_OUTER_DECREASE },
#endif // PATCH_VANITY_GAPS
#if PATCH_MOVE_TILED_WINDOWS
	{ MODKEY,                      XK_Up,      movetiled,      {.i = -1 }, DESCRIPTION_MOVE_TILED_UP },
	{ MODKEY,                      XK_KP_Up,   movetiled,      {.i = -1 }, DESCRIPTION_MOVE_TILED_UP },
	{ MODKEY,                      XK_Down,    movetiled,      {.i = +1 }, DESCRIPTION_MOVE_TILED_DOWN },
	{ MODKEY,                      XK_KP_Down, movetiled,      {.i = +1 }, DESCRIPTION_MOVE_TILED_DOWN },
#endif // PATCH_MOVE_TILED_WINDOWS

#if PATCH_MOVE_FLOATING_WINDOWS
	{ MODKEY,		           XK_KP_Left,     movefloat,      {.ui = MOVE_FLOATING_LEFT }, DESCRIPTION_MOVE_FLOAT_LEFT },
	{ MODKEY|ShiftMask,	       XK_KP_Left,     movefloat,      {.ui = MOVE_FLOATING_LEFT | MOVE_FLOATING_BIGGER }, DESCRIPTION_MOVE_FLOAT_LEFT_BIG },
	{ MODKEY,		           XK_KP_Right,    movefloat,      {.ui = MOVE_FLOATING_RIGHT }, DESCRIPTION_MOVE_FLOAT_RIGHT },
	{ MODKEY|ShiftMask,        XK_KP_Right,    movefloat,      {.ui = MOVE_FLOATING_RIGHT | MOVE_FLOATING_BIGGER }, DESCRIPTION_MOVE_FLOAT_RIGHT_BIG },
	{ MODKEY,		           XK_KP_Up,       movefloat,      {.ui = MOVE_FLOATING_UP }, DESCRIPTION_MOVE_FLOAT_UP },
	{ MODKEY|ShiftMask,        XK_KP_Up,       movefloat,      {.ui = MOVE_FLOATING_UP | MOVE_FLOATING_BIGGER }, DESCRIPTION_MOVE_FLOAT_UP_BIG },
	{ MODKEY,		           XK_KP_Down,     movefloat,      {.ui = MOVE_FLOATING_DOWN }, DESCRIPTION_MOVE_FLOAT_DOWN },
	{ MODKEY|ShiftMask,        XK_KP_Down,     movefloat,      {.ui = MOVE_FLOATING_DOWN | MOVE_FLOATING_BIGGER }, DESCRIPTION_MOVE_FLOAT_DOWN_BIG },
	{ MODKEY,		           XK_KP_Home,     movefloat,      {.ui = MOVE_FLOATING_LEFT | MOVE_FLOATING_UP }, DESCRIPTION_MOVE_FLOAT_UPLEFT },
	{ MODKEY|ShiftMask,        XK_KP_Home,     movefloat,      {.ui = MOVE_FLOATING_LEFT | MOVE_FLOATING_UP | MOVE_FLOATING_BIGGER }, DESCRIPTION_MOVE_FLOAT_UPLEFT_BIG },
	{ MODKEY,		           XK_KP_End,      movefloat,      {.ui = MOVE_FLOATING_LEFT | MOVE_FLOATING_DOWN }, DESCRIPTION_MOVE_FLOAT_DOWNLEFT },
	{ MODKEY|ShiftMask,        XK_KP_End,      movefloat,      {.ui = MOVE_FLOATING_LEFT | MOVE_FLOATING_DOWN | MOVE_FLOATING_BIGGER }, DESCRIPTION_MOVE_FLOAT_DOWNLEFT_BIG },
	{ MODKEY,	               XK_KP_Page_Up,  movefloat,      {.ui = MOVE_FLOATING_UP | MOVE_FLOATING_RIGHT }, DESCRIPTION_MOVE_FLOAT_UPRIGHT },
	{ MODKEY|ShiftMask,        XK_KP_Page_Up,  movefloat,      {.ui = MOVE_FLOATING_UP | MOVE_FLOATING_RIGHT | MOVE_FLOATING_BIGGER }, DESCRIPTION_MOVE_FLOAT_UPRIGHT_BIG },
	{ MODKEY,		           XK_KP_Page_Down,movefloat,      {.ui = MOVE_FLOATING_RIGHT | MOVE_FLOATING_DOWN }, DESCRIPTION_MOVE_FLOAT_DOWNRIGHT },
	{ MODKEY|ShiftMask,        XK_KP_Page_Down,movefloat,      {.ui = MOVE_FLOATING_RIGHT | MOVE_FLOATING_DOWN | MOVE_FLOATING_BIGGER }, DESCRIPTION_MOVE_FLOAT_DOWNRIGHT_BIG },
#endif // PATCH_MOVE_FLOATING_WINDOWS

// toggles
#if PATCH_ALT_TAGS
	{ 0,                            XK_Super_L,togglealttags,  {0}, DESCRIPTION_TOGGLE_ALT_TAGS },
#endif // PATCH_ALT_TAGS
#if PATCH_FLAG_ALWAYSONTOP
	{ MODKEY,                       XK_a,      togglealwaysontop, {0}, DESCRIPTION_TOGGLE_ALWAYSONTOP },
#endif // PATCH_FLAG_ALWAYSONTOP
	{ MODKEY,                       XK_b,      togglebar,      {0}, DESCRIPTION_TOGGLE_BAR},
#if PATCH_CONSTRAIN_MOUSE
	{ MODKEY|ControlMask|ShiftMask, XK_m,      toggleconstrain, {0}, DESCRIPTION_TOGGLE_CONSTRAIN },
#endif // PATCH_CONSTRAIN_MOUSE
#if DEBUGGING
	{ MODKEY|ShiftMask|ControlMask, XK_a,      toggledebug,    {0}, DESCRIPTION_TOGGLE_DEBUGGING },
	{ MODKEY|ControlMask|ShiftMask|Mod1Mask, XK_s, toggleskiprules, {0}, DESCRIPTION_TOGGLE_SKIPRULES },
#endif // DEBUGGING
#if PATCH_SHOW_DESKTOP
	{ MODKEY|ShiftMask,             XK_d,      toggledesktop,  {.i = -1 }, DESCRIPTION_SHOW_DESKTOP },
#endif // PATCH_SHOW_DESKTOP
#if PATCH_FLAG_FAKEFULLSCREEN
	{ MODKEY|ShiftMask,             XK_f,      togglefakefullscreen, {0}, DESCRIPTION_TOGGLE_FAKEFULLSCREEN },
#endif // PATCH_FLAG_FAKEFULLSCREEN
	{ MODKEY|ShiftMask,             XK_space,  togglefloating, {0}, DESCRIPTION_TOGGLE_FLOATING },
	{ MODKEY,		                XK_f,      togglefullscreen, {0}, DESCRIPTION_TOGGLE_FULLSCREEN },
#if PATCH_FLAG_GAME
	{ MODKEY|ControlMask|ShiftMask, XK_g,      toggleisgame,   {0}, DESCRIPTION_TOGGLE_GAME },
#endif // PATCH_FLAG_GAME
#if PATCH_MIRROR_LAYOUT
	{ MODKEY,                   XK_KP_Subtract,togglemirror,   {0}, DESCRIPTION_TOGGLE_MIRROR },
#endif // PATCH_MIRROR_LAYOUT
#if PATCH_PAUSE_PROCESS
	{ MODKEY,                       XK_Pause,  togglepause,    {0}, DESCRIPTION_TOGGLE_PAUSE },
#endif // PATCH_PAUSE_PROCESS
#if PATCH_FLAG_STICKY
	{ MODKEY,                       XK_s,      togglesticky,   {0}, DESCRIPTION_TOGGLE_STICKY },
#endif // PATCH_FLAG_STICKY

	{ MODKEY,                       XK_q,      killclient,     {0}, DESCRIPTION_KILL_CLIENT },
	{ Mod1Mask,						XK_F4,     killclient,     {0}, DESCRIPTION_KILL_CLIENT },
	{ MODKEY|ShiftMask,             XK_q,      killgroup,      {.ui = (KILLGROUP_BY_CLASS | KILLGROUP_BY_INSTANCE) }, DESCRIPTION_KILL_GROUP },
	{ MODKEY|ShiftMask|ControlMask, XK_Escape, spawn,          SHCMD("xkill >/dev/null 2>&1"), DESCRIPTION_XKILL },
	{ MODKEY|ShiftMask|ControlMask|Mod1Mask, XK_Escape, reload,{0}, DESCRIPTION_RELOAD },
	{ MODKEY|ShiftMask|ControlMask, XK_q,      quit,           {0}, DESCRIPTION_QUIT },
	{ MODKEY|ShiftMask|ControlMask|Mod1Mask, XK_m,    spawn,   SHCMD("bash $XDG_RUNTIME_DIR/dwm/pactl-mute-audio.sh -r"), DESCRIPTION_MUTE_GUI },
	{ MODKEY|ShiftMask|ControlMask|Mod1Mask, XK_l,    spawn,   SHCMD("touch $XDG_RUNTIME_DIR/dwm/dwm.quit; kill $(pidof dwm.running)"), DESCRIPTION_LOGOUT },
	{ MODKEY|ShiftMask|ControlMask|Mod1Mask, XK_Home, spawn,   SHCMD("touch $XDG_RUNTIME_DIR/dwm/dwm.restart; kill $(pidof dwm.running);"), DESCRIPTION_RESTART },
	{ MODKEY|ShiftMask|ControlMask|Mod1Mask, XK_End,  spawn,   SHCMD("touch $XDG_RUNTIME_DIR/dwm/dwm.shutdown; kill $(pidof dwm.running);"), DESCRIPTION_SHUTDOWN },

#if PATCH_MOUSE_POINTER_WARPING
	{ Mod4Mask,                     XK_Alt_L,  refocuspointer, {0}, DESCRIPTION_REFOCUS_POINTER },
#endif // PATCH_MOUSE_POINTER_WARPING
	{ MODKEY,                       XK_r,      spawn,          SHCMD("rofi -show run -show-icons -modi drun,run,window >/dev/null 2>&1"), DESCRIPTION_RUN_COMMAND},
	{ MODKEY|ShiftMask,             XK_r,      spawn,          SHCMD("rofi -show drun -show-icons -modi drun,run,window >/dev/null 2>&1"), DESCRIPTION_RUN_APPLICATION},
	{ Mod1Mask,                     XK_F1,     spawn,          SHCMD("rofi -show drun -show-icons -modi drun,run,window >/dev/null 2>&1"), DESCRIPTION_RUN_APPLICATION},
	{ Mod1Mask,                     XK_F2,     spawn,          SHCMD("rofi -show run -show-icons -modi drun,run,window >/dev/null 2>&1"), DESCRIPTION_RUN_COMMAND},
	{ MODKEY,                       XK_e,      spawn,          SHCMD("thunar >/dev/null 2>&1"), DESCRIPTION_RUN_THUNAR},
	{ MODKEY,                       XK_v,      spawn,          SHCMD("if ! pidof pavucontrol >/dev/null; then exec pavucontrol --tab=3 >/dev/null 2>&1; fi"), DESCRIPTION_RUN_MIXER},
	{ MODKEY,                       XK_v,      activate,       { .v = "Volume Control" }, DESCRIPTION_ACTIVATE_MIXER},
	{ MODKEY|ShiftMask,             XK_v,      spawn,          SHCMD("bash $XDG_RUNTIME_DIR/dwm/select-audio-output.sh -1"), DESCRIPTION_SET_AUDIO_OUTPUT_1},
	{ MODKEY|ControlMask,           XK_v,      spawn,          SHCMD("bash $XDG_RUNTIME_DIR/dwm/select-audio-output.sh -2"), DESCRIPTION_SET_AUDIO_OUTPUT_2},
	{ MODKEY,                       XK_t,      spawn,          SHCMD("konsole >/dev/null 2>&1"), DESCRIPTION_RUN_TERMINAL},
	{ MODKEY|ControlMask|ShiftMask, XK_t,      spawn,          SHCMD("bash $XDG_RUNTIME_DIR/dwm/xprop.sh"), DESCRIPTION_SHOW_CLIENT_INFO},
	{ MODKEY|ShiftMask,             XK_x,      spawn,          SHCMD("firefox >/dev/null 2>&1"), DESCRIPTION_RUN_FIREFOX},
	{ MODKEY|ShiftMask|ControlMask, XK_x,      spawn,          SHCMD("firefox --private-window >/dev/null 2>&1"), DESCRIPTION_RUN_FIREFOX_PRIVATE},
	{ MODKEY|ShiftMask,             XK_c,      spawn,          SHCMD("thorium-browser >/dev/null 2>&1"), DESCRIPTION_RUN_THORIUM},
	{ MODKEY|ShiftMask|ControlMask, XK_c,      spawn,          SHCMD("thorium-browser --incognito >/dev/null 2>&1"), DESCRIPTION_RUN_THORIUM_PRIVATE},
	{ MODKEY|ShiftMask,             XK_b,      spawn,          SHCMD("/opt/brave.com/brave/brave-browser >/dev/null 2>&1"), DESCRIPTION_RUN_BRAVE},
	{ MODKEY|ShiftMask|ControlMask, XK_b,      spawn,          SHCMD("/opt/brave.com/brave/brave-browser --incognito --tor >/dev/null 2>&1"), DESCRIPTION_RUN_BRAVE_PRIVATE},
	{ 0,            XF86AudioLowerVolume,      spawn,          SHCMD ("pamixer -d 5 >/dev/null 2>&1; pkill -RTMIN+8 dwmblocks"), DESCRIPTION_VOLUME_DOWN},
	{ 0,                   XF86AudioMute,      spawn,          SHCMD ("pamixer --toggle-mute >/dev/null 2>&1; pkill -RTMIN+8 dwmblocks"), DESCRIPTION_VOLUME_MUTE},
	{ 0,            XF86AudioRaiseVolume,      spawn,          SHCMD ("pamixer -i 5 >/dev/null 2>&1; pkill -RTMIN+8 dwmblocks"), DESCRIPTION_VOLUME_UP},
	{ 0,                            XK_Print,  spawn,          SHCMD ("flameshot gui"), DESCRIPTION_SCREENSHOT_GUI},
	{ ShiftMask,                    XK_Print,  spawn,          SHCMD ("scrot -M0 -d1 ~/Pictures/Screenshots/%Y-%m-%d-%T-screenshot.png"), DESCRIPTION_SCREENSHOT_0},
	{ ShiftMask|ControlMask,        XK_Print,  spawn,          SHCMD ("scrot -M0 -d1 ~/Pictures/Screenshots/%Y-%m-%d-%T-screenshot.png -e 'xdg-open \"$f\"'"), DESCRIPTION_SCREENSHOT_0_OPEN},

	{ MODKEY|ControlMask|ShiftMask, XK_p,      spawn,          SHCMD("bash $XDG_RUNTIME_DIR/dwm/toggle-pink-noise.sh"), DESCRIPTION_TOGGLE_NOISE },
	{ MODKEY|ControlMask|ShiftMask|Mod1Mask, XK_t, spawn,      SHCMD("bash $XDG_RUNTIME_DIR/dwm/toggle-30s-tone.sh"), DESCRIPTION_TOGGLE_30S_TONE },
	{ MODKEY|ControlMask|ShiftMask, XK_k,      spawn,          SHCMD("bash $XDG_RUNTIME_DIR/dwm/dwm-log.sh restart"), DESCRIPTION_LOG_RESTART },
	{ MODKEY|ControlMask|ShiftMask, XK_d,      spawn,          SHCMD("bash $XDG_RUNTIME_DIR/dwm/dwm-log.sh"), DESCRIPTION_LOG_SHOW },
#if PATCH_ALTTAB
	{ Mod1Mask,             		XK_Tab,    altTabStart,	   {.ui = (ALTTAB_SELMON_MASK | ALTTAB_NORMAL) }, DESCRIPTION_ALTTAB_NORMAL },
	{ Mod1Mask|ShiftMask,      		XK_Tab,    altTabStart,	   {.ui = (ALTTAB_SELMON_MASK | ALTTAB_NORMAL | ALTTAB_REVERSE) }, DESCRIPTION_ALTTAB_REVERSE },
	{ MODKEY|Mod1Mask,             	XK_Tab,    altTabStart,	   {.ui = (ALTTAB_SELMON_MASK | ALTTAB_ALL_TAGS) }, DESCRIPTION_ALTTAB_TAGS },
	{ MODKEY|Mod1Mask|ShiftMask,    XK_Tab,    altTabStart,	   {.ui = (ALTTAB_SELMON_MASK | ALTTAB_ALL_TAGS | ALTTAB_REVERSE) }, DESCRIPTION_ALTTAB_TAGS_REVERSE },
	{ Mod1Mask|ControlMask,         XK_Tab,    altTabStart,	   {.ui = (ALTTAB_SELMON_MASK | ALTTAB_ALL_TAGS | ALTTAB_ALL_MONITORS) }, DESCRIPTION_ALTTAB_TAGS_MONS },
	{ Mod1Mask|ControlMask|ShiftMask,XK_Tab,   altTabStart,    {.ui = (ALTTAB_SELMON_MASK | ALTTAB_ALL_TAGS | ALTTAB_ALL_MONITORS | ALTTAB_REVERSE) }, DESCRIPTION_ALTTAB_TAGS_MONS_REVERSE },
	{ Mod1Mask,                     XK_grave,  altTabStart,	   {.ui = (ALTTAB_SELMON_MASK | ALTTAB_SAME_CLASS) }, DESCRIPTION_ALTTAB_CLASS },
	{ Mod1Mask|ShiftMask,      	    XK_grave,  altTabStart,	   {.ui = (ALTTAB_SELMON_MASK | ALTTAB_SAME_CLASS | ALTTAB_REVERSE) }, DESCRIPTION_ALTTAB_CLASS_REVERSE },
	{ MODKEY|Mod1Mask,             	XK_grave,  altTabStart,	   {.ui = (ALTTAB_SELMON_MASK | ALTTAB_SAME_CLASS | ALTTAB_ALL_TAGS) }, DESCRIPTION_ALTTAB_CLASS_TAGS },
	{ MODKEY|Mod1Mask|ShiftMask,    XK_grave,  altTabStart,	   {.ui = (ALTTAB_SELMON_MASK | ALTTAB_SAME_CLASS | ALTTAB_ALL_TAGS | ALTTAB_REVERSE) }, DESCRIPTION_ALTTAB_CLASS_TAGS_REVERSE },
	{ Mod1Mask|ControlMask,         XK_grave,  altTabStart,	   {.ui = (ALTTAB_SELMON_MASK | ALTTAB_SAME_CLASS | ALTTAB_ALL_TAGS | ALTTAB_ALL_MONITORS) }, DESCRIPTION_ALTTAB_CLASS_TAGS_MONS },
	{ Mod1Mask|ControlMask|ShiftMask,XK_grave, altTabStart,    {.ui = (ALTTAB_SELMON_MASK | ALTTAB_SAME_CLASS | ALTTAB_ALL_TAGS | ALTTAB_ALL_MONITORS | ALTTAB_REVERSE) }, DESCRIPTION_ALTTAB_CLASS_TAGS_MONS_REVERSE },
	{ MODKEY|ControlMask|Mod1Mask,  XK_Tab,    altTabStart,	   {.ui = (1 | ALTTAB_ALL_TAGS) }, DESCRIPTION_ALTTAB_TAGS_1 },
#endif // PATCH_ALTTAB
#if PATCH_TORCH
	{ MODKEY,                       XK_grave,  toggletorch,    {.ui = 0 }, DESCRIPTION_TOGGLE_TORCH_DARK },
	{ MODKEY|ShiftMask,             XK_grave,  toggletorch,    {.ui = 1 }, DESCRIPTION_TOGGLE_TORCH_LIGHT },
#endif // PATCH_TORCH
	{ MODKEY,                       XK_w,      spawnhelp,      SHCMD("bash $XDG_RUNTIME_DIR/dwm/dwm-help.sh"), DESCRIPTION_HELP },

	{ MODKEY,						XK_Tab,	   view,           {0}, DESCRIPTION_SWAP_VIEW },
	{ MODKEY|ControlMask,           XK_Tab,    viewactive,     {.i = +1 }, DESCRIPTION_VIEWACTIVE_NEXT },
	{ MODKEY|ControlMask|ShiftMask, XK_Tab,    viewactive,     {.i = -1 }, DESCRIPTION_VIEWACTIVE_PREV },
	TAGKEYS(                        XK_1,                      0, "1")
	TAGKEYS(                        XK_2,                      1, "2")
	TAGKEYS(                        XK_3,                      2, "3")
	TAGKEYS(                        XK_4,                      3, "4")
	TAGKEYS(                        XK_5,                      4, "5")
	TAGKEYS(                        XK_6,                      5, "6")
	TAGKEYS(                        XK_7,                      6, "7")
	TAGKEYS(                        XK_8,                      7, "8")
	TAGKEYS(                        XK_9,                      8, "9")
	{ MODKEY,                       XK_0,      view,           {.ui = ~0 }, DESCRIPTION_VIEW_ALL_TAGS },
	{ MODKEY|ShiftMask,             XK_0,      tag,            {.ui = ~0 }, DESCRIPTION_TAG_ALL_TAGS },
};

/* button definitions */
/* click can be ClkTagBar, ClkLtSymbol, ClkStatusText, ClkWinTitle, ClkClientWin, or ClkRootWin */
static const Button buttons[] = {
	/* click                event mask      button          function        argument */
	{ ClkTagBar,            MODKEY,         Button1,        tag,            {0} },
	{ ClkTagBar,            MODKEY,         Button3,        toggletag,      {0} },
	{ ClkTagBar,            0,              Button4,        mouseview,      {.i = -1 *2 } }, /* being -2 indicates mouse invocation */
	{ ClkTagBar,            0,              Button5,        mouseview,      {.i = +1 *2 } }, /* being +2 indicates mouse invocation */
	{ ClkLtSymbol,          0,              Button4,       cyclelayoutmouse,{.i = -1 } },
	{ ClkLtSymbol,          0,              Button5,       cyclelayoutmouse,{.i = +1 } },
	{ ClkLtSymbol,          0,              Button1,        setlayoutmouse, {0} },
	{ ClkLtSymbol,          0,              Button3,        setlayoutmouse, {.v = "[M]"} },
	{ ClkWinTitle,          0,              Button2,        zoom,           {0} },
	{ ClkWinTitle,          MODKEY,         Button2,        killgroup,      {.ui = (KILLGROUP_BY_NAME | KILLGROUP_BY_CLASS | KILLGROUP_BY_INSTANCE) } },
#if PATCH_ALTTAB
	{ ClkWinTitle,          0,              Button1,        altTabStart,    {.ui = (ALTTAB_SELMON_MASK | ALTTAB_MOUSE) } },
	{ ClkWinTitle,          Mod1Mask,       Button1,        altTabStart,    {.ui = (ALTTAB_SELMON_MASK | ALTTAB_MOUSE | ALTTAB_SAME_CLASS ) } },
	{ ClkWinTitle,          ControlMask,    Button1,        altTabStart,    {.ui = (ALTTAB_SELMON_MASK | ALTTAB_MOUSE | ALTTAB_ALL_MONITORS ) } },
	{ ClkWinTitle, Mod1Mask|ControlMask,    Button1,        altTabStart,    {.ui = (ALTTAB_SELMON_MASK | ALTTAB_MOUSE | ALTTAB_SAME_CLASS | ALTTAB_ALL_MONITORS ) } },
	{ ClkWinTitle,          0,              Button3,        altTabStart,    {.ui = (ALTTAB_SELMON_MASK | ALTTAB_MOUSE | ALTTAB_ALL_TAGS ) } },
	{ ClkWinTitle,          Mod1Mask,       Button3,        altTabStart,    {.ui = (ALTTAB_SELMON_MASK | ALTTAB_MOUSE | ALTTAB_ALL_TAGS | ALTTAB_SAME_CLASS ) } },
	{ ClkWinTitle,          ControlMask,    Button3,        altTabStart,    {.ui = (ALTTAB_SELMON_MASK | ALTTAB_MOUSE | ALTTAB_ALL_TAGS | ALTTAB_ALL_MONITORS ) } },
	{ ClkWinTitle, Mod1Mask|ControlMask,    Button3,        altTabStart,    {.ui = (ALTTAB_SELMON_MASK | ALTTAB_MOUSE | ALTTAB_ALL_TAGS | ALTTAB_SAME_CLASS | ALTTAB_ALL_MONITORS ) } },
#if PATCH_FLAG_HIDDEN
	{ ClkWinTitle,          ShiftMask,      Button1,        altTabStart,    {.ui = (ALTTAB_SELMON_MASK | ALTTAB_MOUSE | ALTTAB_HIDDEN) } },
	{ ClkWinTitle, Mod1Mask|ShiftMask,      Button1,        altTabStart,    {.ui = (ALTTAB_SELMON_MASK | ALTTAB_MOUSE | ALTTAB_SAME_CLASS | ALTTAB_HIDDEN ) } },
	{ ClkWinTitle, ShiftMask|ControlMask,   Button1,        altTabStart,    {.ui = (ALTTAB_SELMON_MASK | ALTTAB_MOUSE | ALTTAB_ALL_MONITORS | ALTTAB_HIDDEN ) } },
	{ ClkWinTitle, Mod1Mask|ControlMask|ShiftMask,Button1,  altTabStart,    {.ui = (ALTTAB_SELMON_MASK | ALTTAB_MOUSE | ALTTAB_SAME_CLASS | ALTTAB_ALL_MONITORS | ALTTAB_HIDDEN ) } },
	{ ClkWinTitle,          ShiftMask,      Button3,        altTabStart,    {.ui = (ALTTAB_SELMON_MASK | ALTTAB_MOUSE | ALTTAB_ALL_TAGS | ALTTAB_HIDDEN ) } },
	{ ClkWinTitle, Mod1Mask|ShiftMask,      Button3,        altTabStart,    {.ui = (ALTTAB_SELMON_MASK | ALTTAB_MOUSE | ALTTAB_ALL_TAGS | ALTTAB_SAME_CLASS | ALTTAB_HIDDEN ) } },
	{ ClkWinTitle, ShiftMask|ControlMask,   Button3,        altTabStart,    {.ui = (ALTTAB_SELMON_MASK | ALTTAB_MOUSE | ALTTAB_ALL_TAGS | ALTTAB_ALL_MONITORS | ALTTAB_HIDDEN ) } },
	{ ClkWinTitle, Mod1Mask|ControlMask|ShiftMask,Button3,  altTabStart,    {.ui = (ALTTAB_SELMON_MASK | ALTTAB_MOUSE | ALTTAB_ALL_TAGS | ALTTAB_SAME_CLASS | ALTTAB_ALL_MONITORS | ALTTAB_HIDDEN ) } },
#endif // PATCH_FLAG_HIDDEN
#endif // PATCH_ALTTAB
	{ ClkWinTitle,          0,              Button4,        focusstack,     {.i = -2 } },
	{ ClkWinTitle,          0,              Button5,        focusstack,     {.i = +2 } },
#if PATCH_STATUSCMD
	{ ClkStatusText,        0,              Button1,        sigstatusbar,   {.i = 1} },
	{ ClkStatusText,        0,              Button2,        sigstatusbar,   {.i = 2} },
	{ ClkStatusText,        0,              Button3,        sigstatusbar,   {.i = 3} },
	{ ClkStatusText,        0,              Button4,        sigstatusbar,   {.i = 4} },
	{ ClkStatusText,        0,              Button5,        sigstatusbar,   {.i = 5} },
#else // NO PATCH_STATUSCMD
	{ ClkStatusText,        0,              Button2,        spawn,          SHCMD("xfce4-appfinder")},
#endif // PATCH_STATUSCMD
	/* placemouse options, choose which feels more natural:
	 *    0 - tiled position is relative to mouse cursor
	 *    1 - tiled postiion is relative to window centre
	 *    2 - mouse pointer warps to window centre
	 *
	 * The moveorplace uses movemouse or placemouse depending on the floating state
	 * of the selected client. Set up individual keybindings for the two if you want
	 * to control these separately (i.e. to retain the feature to move a tiled window
	 * into a floating position).
	 */
	{ ClkClientWin,         MODKEY,         Button1,        moveorplace,    {.i = 1} },
#if PATCH_CROP_WINDOWS
	{ ClkClientWin,     MODKEY|ControlMask, Button1,        movemouse,      {.i = 1} },
#endif // PATCH_CROP_WINDOWS
	{ ClkClientWin,         MODKEY,         Button2,        togglefloating, {0} },
#if PATCH_CFACTS
	{ ClkClientWin,       MODKEY|ShiftMask, Button2,        setcfact,       {.f =  0.00} },
#endif // PATCH_CFACTS
	{ ClkClientWin,MODKEY|ShiftMask|ControlMask,Button2,    setmfact,       {.f =  0.00} },
#if PATCH_DRAG_FACTS
	{ ClkClientWin,         MODKEY,         Button3,        resizeorfacts,  {0} },
	{ ClkClientWin,       MODKEY|ShiftMask, Button3,        resizemouse,    {0} },
#else // NO PATCH_DRAG_FACTS
	{ ClkClientWin,         MODKEY,         Button3,        resizemouse,    {0} },
#endif // PATCH_DRAG_FACTS
#if PATCH_CROP_WINDOWS
	{ ClkClientWin,     MODKEY|ControlMask, Button3,        resizemouse,    {.i = 1} },
#endif // PATCH_CROP_WINDOWS
#if PATCH_CLIENT_OPACITY
	{ ClkClientWin,         MODKEY,         Button4,    changefocusopacity, {.f = +0.025 }},
	{ ClkClientWin,         MODKEY,         Button5,    changefocusopacity, {.f = -0.025} },
	{ ClkClientWin,       MODKEY|ShiftMask, Button4,  changeunfocusopacity, {.f = +0.025} },
	{ ClkClientWin,       MODKEY|ShiftMask, Button5,  changeunfocusopacity, {.f = -0.025 }},
#endif // PATCH_CLIENT_OPACITY
	{ ClkTagBar,            0,              Button1,        view,           {0} },
	{ ClkTagBar,            0,              Button3,        toggleview,     {0} },
	{ ClkTagBar,            MODKEY,         Button1,        tag,            {0} },
	{ ClkTagBar,            MODKEY,         Button3,        toggletag,      {0} },
#if PATCH_SHOW_DESKTOP
#if PATCH_SHOW_DESKTOP_BUTTON
	{ ClkShowDesktop,       0,              Button1,        toggledesktop,  {.i = -1 } },
#endif // PATCH_SHOW_DESKTOP_BUTTON
#endif // PATCH_SHOW_DESKTOP
};<|MERGE_RESOLUTION|>--- conflicted
+++ resolved
@@ -401,36 +401,6 @@
 #if PATCH_LAYOUT_BSTACKHORIZ
 	{ MODKEY|ShiftMask,				XK_h,      setlayout,      {.v = "==="}, DESCRIPTION_SETLAYOUT_BSTACKHORIZ },
 #endif // PATCH_LAYOUT_BSTACKHORIZ
-<<<<<<< HEAD
-	{ MODKEY|ShiftMask,				XK_m,      setlayout,      {.v = "[M]"} },
-	{ MODKEY,                       XK_space,  setlayout,      {0} },
-	{ MODKEY|ShiftMask,             XK_space,  togglefloating, {0} },
-	{ MODKEY,                       XK_Left,   focusmon,       {.i = -1 } },
-	{ MODKEY,                       XK_Right,  focusmon,       {.i = +1 } },
-	{ MODKEY|ShiftMask,             XK_Escape, focusmon,       {.i = -1 } },
-	{ MODKEY,                       XK_Escape, focusmon,       {.i = +1 } },
-	{ MODKEY|ShiftMask,             XK_Left,   tagmon,         {.i = -1 } },
-	{ MODKEY|ShiftMask,             XK_Right,  tagmon,         {.i = +1 } },
-	TAGKEYS(                        XK_1,                      0)
-	TAGKEYS(                        XK_2,                      1)
-	TAGKEYS(                        XK_3,                      2)
-	TAGKEYS(                        XK_4,                      3)
-	TAGKEYS(                        XK_5,                      4)
-	TAGKEYS(                        XK_6,                      5)
-	TAGKEYS(                        XK_7,                      6)
-	TAGKEYS(                        XK_8,                      7)
-	TAGKEYS(                        XK_9,                      8)
-	#if DEBUGGING
-	{ MODKEY|ShiftMask|ControlMask, XK_a,      toggledebug,    {0} },
-	#endif // DEBUGGING
-	{ MODKEY|ShiftMask|ControlMask, XK_q,      quit,           {0} },
-	{ MODKEY|ShiftMask|ControlMask|Mod1Mask, XK_m,    spawn,   SHCMD("bash $XDG_RUNTIME_DIR/dwm/pactl-mute-audio.sh -r")},
-	{ MODKEY|ShiftMask|ControlMask|Mod1Mask, XK_l,    spawn,   SHCMD("touch $XDG_RUNTIME_DIR/dwm/dwm.quit; kill $(pidof dwm.running)")},
-	{ MODKEY|ShiftMask|ControlMask|Mod1Mask, XK_Home, spawn,   SHCMD("touch $XDG_RUNTIME_DIR/dwm/dwm.restart; kill $(pidof dwm.running);")},
-	{ MODKEY|ShiftMask|ControlMask|Mod1Mask, XK_End,  spawn,   SHCMD("touch $XDG_RUNTIME_DIR/dwm/dwm.shutdown; kill $(pidof dwm.running);")},
-	{ MODKEY|ShiftMask|ControlMask, XK_Escape, spawn,          SHCMD("xkill >/dev/null 2>&1")},
-	{ MODKEY|ShiftMask|ControlMask|Mod1Mask, XK_Escape, reload,{0} },
-=======
 	{ MODKEY|ShiftMask,				XK_m,      setlayout,      {.v = "[M]"}, DESCRIPTION_SETLAYOUT_MONOCLE },
 	{ MODKEY,                       XK_space,  setlayout,      {0}, DESCRIPTION_SWAP_LAYOUT },
 	{ MODKEY|ControlMask,			XK_comma,  cyclelayout,    {.i = -1 }, DESCRIPTION_SETLAYOUT_BACKWARD },
@@ -453,7 +423,6 @@
 	{ MODKEY,                       XK_KP_Enter,zoom,          {0}, DESCRIPTION_ZOOM },
 	{ MODKEY|ShiftMask,             XK_Left,   tagmon,         {.i = -1 }, DESCRIPTION_TAGMON_BACKWARD },
 	{ MODKEY|ShiftMask,             XK_Right,  tagmon,         {.i = +1 }, DESCRIPTION_TAGMON_FORWARD },
->>>>>>> db69c609
 /* extra functionality from patches */
 
 #if PATCH_LOG_DIAGNOSTICS
